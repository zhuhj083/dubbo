--- conflicted
+++ resolved
@@ -77,6 +77,7 @@
 import static org.apache.dubbo.config.context.ConfigManager.getInstance;
 import static org.apache.dubbo.registry.support.AbstractRegistryFactory.getRegistries;
 import static org.apache.dubbo.remoting.Constants.CLIENT_KEY;
+import static org.apache.dubbo.remoting.Constants.CLIENT_KEY;
 
 /**
  * The bootstrap class of Dubbo
@@ -409,28 +410,6 @@
      * there's no config center specified explicitly.
      */
     private void useRegistryAsConfigCenterIfNecessary() {
-<<<<<<< HEAD
-        ConfigManager configManager = ConfigManager.getInstance();
-        configManager.getDefaultRegistries().ifPresent(registryConfigs -> {
-            for (RegistryConfig registryConfig : registryConfigs) {
-                // we use the loading status of DynamicConfiguration to decide whether ConfigCenter has been initiated.
-                Environment.getInstance().getDynamicConfiguration().orElseGet(() -> {
-                    Set<ConfigCenterConfig> configCenters = configManager.getConfigCenters();
-                    if (CollectionUtils.isEmpty(configCenters)) {
-                        ConfigCenterConfig cc = new ConfigCenterConfig();
-                        cc.setParameters(registryConfig.getParameters() == null ? new HashMap<>() : registryConfig.getParameters());
-                        cc.getParameters().put(CLIENT_KEY,registryConfig.getClient());
-                        cc.setProtocol(registryConfig.getProtocol());
-                        cc.setAddress(registryConfig.getAddress());
-                        cc.setNamespace(registryConfig.getGroup());
-                        cc.setHighestPriority(false);
-                        configManager.addConfigCenter(cc);
-                    }
-                    return null;
-                });
-            }
-            startConfigCenter();
-=======
         // we use the loading status of DynamicConfiguration to decide whether ConfigCenter has been initiated.
         if (Environment.getInstance().getDynamicConfiguration().isPresent()) {
             return;
@@ -445,11 +424,13 @@
             String id = "config-center-" + protocol + "-" + registryConfig.getPort();
             ConfigCenterConfig cc = new ConfigCenterConfig();
             cc.setId(id);
-            cc.setProtocol(protocol);
+            cc.setParameters(registryConfig.getParameters() == null ? new HashMap<>() : registryConfig.getParameters());
+            cc.getParameters().put(CLIENT_KEY,registryConfig.getClient());
+            cc.setProtocol(registryConfig.getProtocol());
             cc.setAddress(registryConfig.getAddress());
+            cc.setNamespace(registryConfig.getGroup());
             cc.setHighestPriority(false);
             configManager.addConfigCenter(cc);
->>>>>>> 758b49f1
         });
         startConfigCenter();
     }
@@ -633,15 +614,9 @@
 
             String appGroup = configManager.getApplication().orElse(new ApplicationConfig()).getName();
             String appConfigContent = null;
-<<<<<<< HEAD
-            if (StringUtils.isNotEmpty(appGroup)) {
+            if (isNotEmpty(appGroup)) {
                 appConfigContent = dynamicConfiguration.getProperties
-                        (StringUtils.isNotEmpty(configCenter.getAppConfigFile()) ? configCenter.getAppConfigFile() : configCenter.getConfigFile(),
-=======
-            if (isNotEmpty(appGroup)) {
-                appConfigContent = dynamicConfiguration.getConfigs
                         (isNotEmpty(configCenter.getAppConfigFile()) ? configCenter.getAppConfigFile() : configCenter.getConfigFile(),
->>>>>>> 758b49f1
                                 appGroup
                         );
             }
